--- conflicted
+++ resolved
@@ -368,11 +368,8 @@
             return
         }
         
-<<<<<<< HEAD
-=======
         self.queryItems = queryItems
-
->>>>>>> 617de05a
+        
         response { data, response, error in
             
             if let error = error ?? responseToError?(response, data) {
